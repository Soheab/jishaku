--- conflicted
+++ resolved
@@ -333,20 +333,6 @@
                         linecache = executor.create_linecache()
                         lines: typing.List[str] = []
 
-<<<<<<< HEAD
-                        RELATIVE_MAPPINGS = (
-                            (0 / 8, "\N{LEFT ONE EIGHTH BLOCK}", "\u001b[32m"),
-                            (1 / 8, "\N{LEFT ONE QUARTER BLOCK}", "\u001b[32m"),
-                            (2 / 8, "\N{LEFT THREE EIGHTHS BLOCK}", "\u001b[32m"),
-                            (3 / 8, "\N{LEFT HALF BLOCK}", "\u001b[33m"),
-                            (4 / 8, "\N{LEFT FIVE EIGHTHS BLOCK}", "\u001b[33m"),
-                            (5 / 8, "\N{LEFT THREE QUARTERS BLOCK}", "\u001b[33m"),
-                            (6 / 8, "\N{LEFT SEVEN EIGHTHS BLOCK}", "\u001b[31m"),
-                            (7 / 8, "\N{FULL BLOCK}", "\u001b[31m"),
-                        )
-
-=======
->>>>>>> 4590932f
                         for lineno in sorted(line_timings.keys()):
                             timing = line_timings[lineno]
                             max_time = max(timing)
@@ -356,13 +342,7 @@
                             line = f"{format_stddev(timing)} {blocks} {linecache[lineno - 1] if lineno <= len(linecache) else ''}"
                             color = '\u001b[31m' if percentage > 6 / 8 else '\u001b[33m' if percentage > 3 / 8 else '\u001b[32m'
 
-<<<<<<< HEAD
-                            line = f"{format_stddev(timing)} {mapping[1]} {linecache[lineno - 1] if lineno <= len(linecache) else ''}"
-
-                            lines.append("\u001b[0m" + mapping[2] + line if Flags.use_ansi(ctx) else line)
-=======
                             lines.append('\u001b[0m' + color + line if Flags.use_ansi(ctx) else line)
->>>>>>> 4590932f
 
                         await ctx.send(
                             content="\n".join(
@@ -415,9 +395,6 @@
         async with ReplResponseReactor(ctx.message):
             text = create_tree(argument.content, use_ansi=Flags.use_ansi(ctx))
 
-<<<<<<< HEAD
-            await ctx.send(file=discord.File(filename="ast.ansi", fp=io.BytesIO(text.encode("utf-8"))))
-=======
             await ctx.send(file=discord.File(
                 filename="ast.ansi",
                 fp=io.BytesIO(text.encode('utf-8'))
@@ -475,5 +452,4 @@
                         ))
 
             finally:
-                scope.clear_intersection(arg_dict)
->>>>>>> 4590932f
+                scope.clear_intersection(arg_dict)