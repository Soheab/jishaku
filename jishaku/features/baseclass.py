# -*- coding: utf-8 -*-

"""
jishaku.features.baseclass
~~~~~~~~~~~~~~~~~~~~~~~~~~~

The base Feature class that serves as the superclass of all feature components.

:copyright: (c) 2021 Devon (Gorialis) R
:license: MIT, see LICENSE for more details.

"""

import asyncio
import collections
import contextlib
import typing
from datetime import datetime, timezone

from discord.ext import commands

from jishaku.types import BotT, ContextA

__all__ = ("Feature", "CommandTask")


<<<<<<< HEAD
if typing.TYPE_CHECKING or discord.version_info >= (2, 0, 0):
    _ConvertedCommand = commands.HybridCommand["Feature", typing.Any, typing.Any]
    _ConvertedGroup = commands.HybridGroup["Feature", typing.Any, typing.Any]
else:
    _ConvertedCommand = commands.HybridCommand
    _ConvertedGroup = commands.HybridGroup


_FeatureCommandToCommand = typing.Callable[..., typing.Callable[[typing.Callable[..., typing.Any]], _ConvertedCommand]]
_FeatureCommandToGroup = typing.Callable[..., typing.Callable[[typing.Callable[..., typing.Any]], _ConvertedGroup]]

T = typing.TypeVar("T")

if sys.version_info < (3, 10):
    from typing_extensions import Concatenate, ParamSpec

    P = ParamSpec("P")
    Task = asyncio.Task
else:
    Concatenate = typing.Concatenate  # pylint: disable=no-member
    P = typing.ParamSpec("P")  # pylint: disable=no-member
    Task = asyncio.Task[typing.Any]

GenericFeature = typing.TypeVar("GenericFeature", bound="Feature")
=======
_ConvertedCommand = commands.Command['Feature', typing.Any, typing.Any]
_ConvertedGroup = commands.Group['Feature', typing.Any, typing.Any]


_FeatureCommandToCommand = typing.Callable[
    ...,
    typing.Callable[
        [typing.Callable[..., typing.Any]],
        _ConvertedCommand
    ]
]
_FeatureCommandToGroup = typing.Callable[
    ...,
    typing.Callable[
        [typing.Callable[..., typing.Any]],
        _ConvertedGroup
    ]
]

T = typing.TypeVar('T')
P = typing.ParamSpec('P')
Concatenate = typing.Concatenate
Task = asyncio.Task[typing.Any]
GenericFeature = typing.TypeVar('GenericFeature', bound='Feature')
>>>>>>> 4590932f


class CommandTask(typing.NamedTuple):
    """
    A running Jishaku task, wrapping asyncio.Task
    """

    index: int  # type: ignore
    ctx: ContextA
    task: typing.Optional[Task]


class Feature(commands.Cog):
    """
    Baseclass defining feature components of the jishaku cog.
    """

    class HybridCommand(typing.Generic[GenericFeature, P, T]):  # pylint: disable=too-few-public-methods
        """
        An intermediary class for Feature commands.
        Instances of this class will be converted into commands.HybridCommand or commands.HybridGroup instances when inside a Feature.

        :param parent: What this command should be parented to.
        :param standalone_ok: Whether the command should be allowed to be standalone if its parent isn't found.
        """

        def __init__(self, parent: typing.Optional[str] = None, standalone_ok: bool = False, **kwargs: typing.Any):
            self.parent: typing.Optional[str] = parent
            self.parent_instance: typing.Optional[Feature.HybridCommand[GenericFeature, typing.Any, typing.Any]] = None
            self.standalone_ok = standalone_ok
            self.kwargs = kwargs
            self.callback: typing.Optional[
                typing.Callable[Concatenate[GenericFeature, ContextA, P], typing.Coroutine[typing.Any, typing.Any, T]]
            ] = None
            self.depth: int = 0
            self.has_children: bool = False

        def __call__(
            self,
            callback: typing.Callable[
                ...,
                # This causes a weird pyright bug right now
                # Concatenate[GenericFeature, ContextA, P],
                typing.Coroutine[typing.Any, typing.Any, T],
            ],
        ):
            self.callback = callback  # type: ignore
            return self

        def convert(
            self,
            association_map: typing.Dict[
                "Feature.HybridCommand[GenericFeature, typing.Any, typing.Any]",
                "commands.HybridCommand[GenericFeature, typing.Any, typing.Any]",
            ],
        ) -> "commands.HybridCommand[GenericFeature, P, T]":
            """
            Attempts to convert this Feature.HybridCommand into either a commands.HybridCommand or commands.HybridGroup
            """
            if self.parent:
                if not self.parent_instance:
                    raise RuntimeError(
                        "A Features.HybridCommand declared as having a parent was attempted to be converted before its parent was"
                    )

                parent = association_map[self.parent_instance]

                if not isinstance(parent, commands.HybridGroup):

                    raise RuntimeError(
                        "A Features.HybridCommand declared as a parent was associated with a non-commands.HybridGroup"
                    )

                command_type = parent.group if self.has_children else parent.command
            else:
                command_type = commands.hybrid_group if self.has_children else commands.hybrid_command

            if not self.callback:
                raise RuntimeError(
                    "A Features.HybridCommand lacked a callback at the time it was attempted to be converted"
                )

            return command_type(**self.kwargs)(self.callback)  # type: ignore

    load_time: datetime = datetime.utcnow().replace(tzinfo=timezone.utc)

    def __init__(self, *args: typing.Any, **kwargs: typing.Any):
        self.bot: BotT = kwargs.pop("bot")
        self.start_time: datetime = datetime.utcnow().replace(tzinfo=timezone.utc)
        self.tasks: typing.Deque[CommandTask] = collections.deque()
        self.task_count: int = 0

        # Generate and attach commands
        command_lookup: typing.Dict[str, Feature.HybridCommand["Feature", typing.Any, typing.Any]] = {}

        for kls in reversed(type(self).__mro__):
            for key, cmd in kls.__dict__.items():
                if isinstance(cmd, Feature.HybridCommand):
                    command_lookup[key] = cmd  # type: ignore

        command_set = list(command_lookup.items())

        # Try to associate every parented command with its parent
        for key, cmd in command_set:
            cmd.parent_instance = None
            cmd.depth = 0

            if cmd.parent and isinstance(cmd.parent, str):  # type: ignore
                if cmd.standalone_ok:
                    cmd.parent_instance = command_lookup.get(cmd.parent, None)
                else:
                    try:
                        cmd.parent_instance = command_lookup[cmd.parent]
                    except KeyError as exception:
                        raise RuntimeError(
                            f"Couldn't associate feature command {key} with its parent {cmd.parent}"
                        ) from exception
            # Also raise if any command lacks a callback
            if cmd.callback is None:
                raise RuntimeError(f"Feature command {key} lacks callback")

        # Assign depth and has_children
        for key, cmd in command_set:
            parent = cmd.parent_instance
            # Recurse parents increasing depth until we reach the top
            while parent:
                parent.has_children = True
                cmd.depth += 1
                parent = parent.parent_instance

        # Sort by depth
        command_set.sort(key=lambda c: c[1].depth)
        association_map: typing.Dict[
            Feature.HybridCommand["Feature", typing.Any, typing.Any],
            commands.HybridCommand["Feature", typing.Any, typing.Any],
        ] = {}

        self.feature_commands: typing.Dict[str, commands.HybridCommand["Feature", typing.Any, typing.Any]] = {}

        for key, cmd in command_set:
            association_map[cmd] = target_cmd = cmd.convert(association_map)
            target_cmd.cog = self
            self.feature_commands[key] = target_cmd
            setattr(self, key, target_cmd)

        # pylint: disable=protected-access, access-member-before-definition
        self.__cog_commands__ = [*self.__cog_commands__, *self.feature_commands.values()]
        # pylint: enable=protected-access, access-member-before-definition

        # Don't really think this does much, but init Cog anyway.
        super().__init__(*args, **kwargs)

    # Ignored because this gets incorrectly clocked as a sync override
    async def cog_check(self, ctx: ContextA):  # type: ignore  # pylint: disable=invalid-overridden-method
        """
        Local check, makes all commands in resulting cogs owner-only
        """

        if not await ctx.bot.is_owner(ctx.author):
            raise commands.NotOwner("You must own this bot to use Jishaku.")
        return True

    @contextlib.contextmanager
    def submit(self, ctx: ContextA):
        """
        A context-manager that submits the current task to jishaku's task list
        and removes it afterwards.

        Parameters
        -----------
        ctx: commands.Context
            A Context object used to derive information about this command task.
        """

        self.task_count += 1

        try:
            current_task = asyncio.current_task()  # pylint: disable=no-member
        except RuntimeError:
            # asyncio.current_task doesn't document that it can raise RuntimeError, but it does.
            # It propagates from asyncio.get_running_loop(), so it happens when there is no loop running.
            # It's unclear if this is a regression or an intentional change, since in 3.6,
            #  asyncio.Task.current_task() would have just returned None in this case.
            current_task = None

        cmdtask = CommandTask(self.task_count, ctx, current_task)

        self.tasks.append(cmdtask)

        try:
            yield cmdtask
        finally:
            if cmdtask in self.tasks:
                self.tasks.remove(cmdtask)

    Command = HybridCommand<|MERGE_RESOLUTION|>--- conflicted
+++ resolved
@@ -24,7 +24,6 @@
 __all__ = ("Feature", "CommandTask")
 
 
-<<<<<<< HEAD
 if typing.TYPE_CHECKING or discord.version_info >= (2, 0, 0):
     _ConvertedCommand = commands.HybridCommand["Feature", typing.Any, typing.Any]
     _ConvertedGroup = commands.HybridGroup["Feature", typing.Any, typing.Any]
@@ -36,45 +35,11 @@
 _FeatureCommandToCommand = typing.Callable[..., typing.Callable[[typing.Callable[..., typing.Any]], _ConvertedCommand]]
 _FeatureCommandToGroup = typing.Callable[..., typing.Callable[[typing.Callable[..., typing.Any]], _ConvertedGroup]]
 
-T = typing.TypeVar("T")
-
-if sys.version_info < (3, 10):
-    from typing_extensions import Concatenate, ParamSpec
-
-    P = ParamSpec("P")
-    Task = asyncio.Task
-else:
-    Concatenate = typing.Concatenate  # pylint: disable=no-member
-    P = typing.ParamSpec("P")  # pylint: disable=no-member
-    Task = asyncio.Task[typing.Any]
-
-GenericFeature = typing.TypeVar("GenericFeature", bound="Feature")
-=======
-_ConvertedCommand = commands.Command['Feature', typing.Any, typing.Any]
-_ConvertedGroup = commands.Group['Feature', typing.Any, typing.Any]
-
-
-_FeatureCommandToCommand = typing.Callable[
-    ...,
-    typing.Callable[
-        [typing.Callable[..., typing.Any]],
-        _ConvertedCommand
-    ]
-]
-_FeatureCommandToGroup = typing.Callable[
-    ...,
-    typing.Callable[
-        [typing.Callable[..., typing.Any]],
-        _ConvertedGroup
-    ]
-]
-
 T = typing.TypeVar('T')
 P = typing.ParamSpec('P')
 Concatenate = typing.Concatenate
 Task = asyncio.Task[typing.Any]
 GenericFeature = typing.TypeVar('GenericFeature', bound='Feature')
->>>>>>> 4590932f
 
 
 class CommandTask(typing.NamedTuple):
