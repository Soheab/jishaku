# -*- coding: utf-8 -*-

"""
jishaku.features.root_command
~~~~~~~~~~~~~~~~~~~~~~~~~~~~~~

The jishaku root command.

:copyright: (c) 2021 Devon (Gorialis) R
:license: MIT, see LICENSE for more details.

"""

import sys
import typing
from importlib.metadata import distribution, packages_distributions

import discord
from discord.ext import commands

from jishaku.features.baseclass import Feature
from jishaku.flags import Flags
from jishaku.math import natural_size
from jishaku.modules import package_version
from jishaku.paginators import PaginatorInterface
from jishaku.types import ContextA

try:
    import psutil
except ImportError:
    psutil = None


class RootCommand(Feature):
    """
    Feature containing the root jsk command
    """

    def __init__(self, *args: typing.Any, **kwargs: typing.Any):
        super().__init__(*args, **kwargs)
        self.jsk.hidden = Flags.HIDE  # type: ignore

    @Feature.Command(name="jishaku", aliases=["jsk"], invoke_without_command=True, ignore_extra=False)
    async def jsk(self, ctx: ContextA):
        """
        The Jishaku debug and diagnostic commands.

        This command on its own gives a status brief.
        All other functionality is within its subcommands.
        """

        # Try to locate what vends the `discord` package
        distributions: typing.List[str] = [
            dist
            for dist in packages_distributions()["discord"]  # type: ignore
            if any(
                file.parts == ("discord", "__init__.py")  # type: ignore
                for file in distribution(dist).files  # type: ignore
            )
        ]

        if distributions:
            dist_version = f"{distributions[0]} `{package_version(distributions[0])}`"
        else:
            dist_version = f"unknown `{discord.__version__}`"

        summary = [
            f"Jishaku v{package_version('jishaku')}, {dist_version}, "
            f"`Python {sys.version}` on `{sys.platform}`".replace("\n", ""),
            f"Module was loaded <t:{self.load_time.timestamp():.0f}:R>, "
            f"cog was loaded <t:{self.start_time.timestamp():.0f}:R>.",
            "",
        ]

        # detect if [procinfo] feature is installed
        if psutil:
            try:
                proc = psutil.Process()

                with proc.oneshot():
                    try:
                        mem = proc.memory_full_info()
                        summary.append(
                            f"Using {natural_size(mem.rss)} physical memory and "
                            f"{natural_size(mem.vms)} virtual memory, "
                            f"{natural_size(mem.uss)} of which unique to this process."
                        )
                    except psutil.AccessDenied:
                        pass

                    try:
                        name = proc.name()
                        pid = proc.pid
                        thread_count = proc.num_threads()

                        summary.append(f"Running on PID {pid} (`{name}`) with {thread_count} thread(s).")
                    except psutil.AccessDenied:
                        pass

                    summary.append("")  # blank line
            except psutil.AccessDenied:
                summary.append(
                    "psutil is installed, but this process does not have high enough access rights "
                    "to query process information."
                )
                summary.append("")  # blank line
        s_for_guilds = "" if len(self.bot.guilds) == 1 else "s"
        s_for_users = "" if len(self.bot.users) == 1 else "s"
        cache_summary = f"{len(self.bot.guilds)} guild{s_for_guilds} and {len(self.bot.users)} user{s_for_users}"

        # Show shard settings to summary
        if isinstance(self.bot, discord.AutoShardedClient):
            if len(self.bot.shards) > 20:
                summary.append(
                    f"This bot is automatically sharded ({len(self.bot.shards)} shards of {self.bot.shard_count})"
                    f" and can see {cache_summary}."
                )
            else:
                shard_ids = ", ".join(str(i) for i in self.bot.shards.keys())
                summary.append(
                    f"This bot is automatically sharded (Shards {shard_ids} of {self.bot.shard_count})"
                    f" and can see {cache_summary}."
                )
        elif self.bot.shard_count:
            summary.append(
                f"This bot is manually sharded (Shard {self.bot.shard_id} of {self.bot.shard_count})"
                f" and can see {cache_summary}."
            )
        else:
            summary.append(f"This bot is not sharded and can see {cache_summary}.")

        # pylint: disable=protected-access
        if self.bot._connection.max_messages:  # type: ignore
            message_cache = f"Message cache capped at {self.bot._connection.max_messages}"  # type: ignore
        else:
            message_cache = "Message cache is disabled"

<<<<<<< HEAD
        if discord.version_info >= (1, 5, 0):
            remarks = {True: "enabled", False: "disabled", None: "unknown"}

            *group, last = (
                f"{intent.replace('_', ' ')} intent is {remarks.get(getattr(self.bot.intents, intent, None))}"
                for intent in ("presences", "members", "message_content")
            )
=======
        remarks = {
            True: 'enabled',
            False: 'disabled',
            None: 'unknown'
        }
>>>>>>> 4590932f

        *group, last = (
            f"{intent.replace('_', ' ')} intent is {remarks.get(getattr(self.bot.intents, intent, None))}"
            for intent in
            ('presences', 'members', 'message_content')
        )

        summary.append(f"{message_cache}, {', '.join(group)}, and {last}.")

        # pylint: enable=protected-access

        # Show websocket latency in milliseconds
        summary.append(f"Average websocket latency: {round(self.bot.latency * 1000, 2)}ms")

        await ctx.send("\n".join(summary))

    # pylint: enable=no-member

    @Feature.Command(parent="jsk", name="tasks")
    async def jsk_tasks(self, ctx: ContextA):
        """
        Shows the currently running jishaku tasks.
        """

        if not self.tasks:
            return await ctx.send("No currently running tasks.")

        paginator = commands.Paginator(max_size=1980)

        for task in self.tasks:
            if task.ctx.command:
                paginator.add_line(
                    f"{task.index}: `{task.ctx.command.qualified_name}`, invoked at "
                    f"{task.ctx.message.created_at.strftime('%Y-%m-%d %H:%M:%S')} UTC"
                )
            else:
                paginator.add_line(
                    f"{task.index}: unknown, invoked at "
                    f"{task.ctx.message.created_at.strftime('%Y-%m-%d %H:%M:%S')} UTC"
                )

        interface = PaginatorInterface(ctx.bot, paginator, owner=ctx.author)
        return await interface.send_to(ctx)

    @Feature.Command(parent="jsk", name="cancel")
    async def jsk_cancel(self, ctx: ContextA, *, index: str):
        """
        Cancels a task with the given index.

        If the index passed is -1, will cancel the last task instead.
        """

        if not self.tasks:
            return await ctx.send("No tasks to cancel.")

        _index: typing.Union[int, str] = index
        try:
            _index = int(index)  # type: ignore
        except ValueError:
            _index = str(index)

        if _index == "~":
            task_count = len(self.tasks)

            for task in self.tasks:
                if task.task:
                    task.task.cancel()

            self.tasks.clear()

            return await ctx.send(f"Cancelled {task_count} tasks.")

        if isinstance(_index, str):
            raise commands.BadArgument('Literal for "index" not recognized.')

        if _index == -1:
            task = self.tasks.pop()
        else:
            task = discord.utils.get(self.tasks, index=_index)
            if task:
                self.tasks.remove(task)
            else:
                return await ctx.send("Unknown task.")

        if task.task:
            task.task.cancel()

        if task.ctx.command:
<<<<<<< HEAD
            await ctx.send(
                f"Cancelled task {task.index}: `{task.ctx.command.qualified_name}`,"
                f" invoked at {task.ctx.message.created_at.strftime('%Y-%m-%d %H:%M:%S')} UTC"
            )
        else:
            await ctx.send(
                f"Cancelled task {task.index}: unknown,"
                f" invoked at {task.ctx.message.created_at.strftime('%Y-%m-%d %H:%M:%S')} UTC"
            )
=======
            await ctx.send(f"Cancelled task {task.index}: `{task.ctx.command.qualified_name}`,"
                           f" invoked {discord.utils.format_dt(task.ctx.message.created_at, 'R')}")
        else:
            await ctx.send(f"Cancelled task {task.index}: unknown,"
                           f" invoked {discord.utils.format_dt(task.ctx.message.created_at, 'R')}")
>>>>>>> 4590932f
<|MERGE_RESOLUTION|>--- conflicted
+++ resolved
@@ -135,21 +135,11 @@
         else:
             message_cache = "Message cache is disabled"
 
-<<<<<<< HEAD
-        if discord.version_info >= (1, 5, 0):
-            remarks = {True: "enabled", False: "disabled", None: "unknown"}
-
-            *group, last = (
-                f"{intent.replace('_', ' ')} intent is {remarks.get(getattr(self.bot.intents, intent, None))}"
-                for intent in ("presences", "members", "message_content")
-            )
-=======
         remarks = {
             True: 'enabled',
             False: 'disabled',
             None: 'unknown'
         }
->>>>>>> 4590932f
 
         *group, last = (
             f"{intent.replace('_', ' ')} intent is {remarks.get(getattr(self.bot.intents, intent, None))}"
@@ -238,20 +228,8 @@
             task.task.cancel()
 
         if task.ctx.command:
-<<<<<<< HEAD
-            await ctx.send(
-                f"Cancelled task {task.index}: `{task.ctx.command.qualified_name}`,"
-                f" invoked at {task.ctx.message.created_at.strftime('%Y-%m-%d %H:%M:%S')} UTC"
-            )
-        else:
-            await ctx.send(
-                f"Cancelled task {task.index}: unknown,"
-                f" invoked at {task.ctx.message.created_at.strftime('%Y-%m-%d %H:%M:%S')} UTC"
-            )
-=======
             await ctx.send(f"Cancelled task {task.index}: `{task.ctx.command.qualified_name}`,"
                            f" invoked {discord.utils.format_dt(task.ctx.message.created_at, 'R')}")
         else:
             await ctx.send(f"Cancelled task {task.index}: unknown,"
-                           f" invoked {discord.utils.format_dt(task.ctx.message.created_at, 'R')}")
->>>>>>> 4590932f
+                           f" invoked {discord.utils.format_dt(task.ctx.message.created_at, 'R')}")