# -*- coding: utf-8 -*-

"""
jishaku.features.guild
~~~~~~~~~~~~~~~~~~~~~~~~

The jishaku guild-related commands.

:copyright: (c) 2021 Devon (Gorialis) R
:license: MIT, see LICENSE for more details.

"""

import typing

import discord
from discord.ext.commands.converter import Greedy  # type: ignore

from jishaku.features.baseclass import Feature
from jishaku.types import ContextA

T = typing.TypeVar("T")


class GuildFeature(Feature):
    """
    Feature containing the guild-related commands
    """

    @staticmethod
    def apply_overwrites(permissions: typing.Dict[str, typing.Tuple[bool, str]], allow: int, deny: int, name: str):
        """
        Applies overwrites to the permissions dictionary (see permtrace),
        based on an allow and deny mask.
        """

        allow_p: discord.Permissions = discord.Permissions(allow)
        deny_p: discord.Permissions = discord.Permissions(deny)

        # Denies first..
        for key, value in dict(deny_p).items():
            # Check that this is denied and it is not already denied
            # (we want to show the lowest-level reason for the denial)
            if value and permissions[key][0]:
                permissions[key] = (False, f"it is the channel's {name} overwrite")

        # Then allows
        for key, value in dict(allow_p).items():
            # Check that this is allowed and it is not already allowed
            # (we want to show the lowest-level reason for the allowance)
            if value and not permissions[key][0]:
                permissions[key] = (True, f"it is the channel's {name} overwrite")

    @staticmethod
    def chunks(array: typing.List[T], chunk_size: int) -> typing.Generator[typing.List[T], None, None]:
        """
        Chunks a list into chunks of a given size.
        Should probably be in utils, honestly.
        """
        for i in range(0, len(array), chunk_size):
            yield array[i : i + chunk_size]

    @Feature.Command(parent="jsk", name="permtrace")
    async def jsk_permtrace(
        self,
        ctx: ContextA,
        channel: typing.Union[discord.TextChannel, discord.VoiceChannel],
        targets: Greedy[typing.Union[discord.Member, discord.Role]],
    ):
        """
        Calculates the source of granted or rejected permissions.

        This accepts a channel, and either a member or a list of roles.
        It calculates permissions the same way Discord does, while keeping track of the source.
        """

        member_ids = {target.id: target for target in targets if isinstance(target, discord.Member)}
        roles: typing.List[discord.Role] = []

        for target in targets:
            if isinstance(target, discord.Member):
                roles.extend(list(target.roles))
            else:
                roles.append(target)

        # Remove duplicates
        roles = list(set(roles))

        # Dictionary to store the current permission state and reason
        # Stores <perm name>: (<perm allowed>, <reason>)
        permissions: typing.Dict[str, typing.Tuple[bool, str]] = {}

        if member_ids and channel.guild.owner_id in member_ids:
            # Is owner, has all perms
            for key in dict(discord.Permissions.all()).keys():
                permissions[key] = (True, f"<@{channel.guild.owner_id}> owns the server")
        else:
            # Otherwise, either not a member or not the guild owner, calculate perms manually
            is_administrator = False

            # Handle guild-level perms first
            for key, value in dict(channel.guild.default_role.permissions).items():
                permissions[key] = (value, "it is the server-wide @everyone permission")

            for role in roles:
                for key, value in dict(role.permissions).items():
                    # Roles can only ever allow permissions
                    # Denying a permission does nothing if a lower role allows it
                    if value and not permissions[key][0]:
                        permissions[key] = (value, f"it is the server-wide {role.name} permission")

                # Then administrator handling
                if role.permissions.administrator:
                    is_administrator = True

                    for key in dict(discord.Permissions.all()).keys():
                        if not permissions[key][0]:
                            permissions[key] = (
                                True,
                                f"it is granted by Administrator on the server-wide {role.name} permission",
                            )

            # If Administrator was granted, there is no reason to even do channel permissions
            if not is_administrator:
                # Now channel-level permissions

                # Special case for @everyone
                # pylint: disable=protected-access
                try:
                    maybe_everyone = channel._overwrites[0]  # type: ignore
                    if maybe_everyone.id == channel.guild.default_role.id:
                        self.apply_overwrites(
                            permissions, allow=maybe_everyone.allow, deny=maybe_everyone.deny, name="@everyone"
                        )
                        remaining_overwrites = channel._overwrites[1:]  # type: ignore
                    else:
                        remaining_overwrites = channel._overwrites  # type: ignore
                except IndexError:
                    remaining_overwrites = channel._overwrites  # type: ignore
                # pylint: enable=protected-access

                role_lookup = {r.id: r for r in roles}

                def is_role(overwrite: discord.abc._Overwrites) -> bool:  # type: ignore
<<<<<<< HEAD
                    if discord.version_info >= (2, 0, 0):
                        return overwrite.is_role()
                    return overwrite.type == "role"  # type: ignore

                def is_member(overwrite: discord.abc._Overwrites) -> bool:  # type: ignore
                    if discord.version_info >= (2, 0, 0):
                        return overwrite.is_member()
                    return overwrite.type == "member"  # type: ignore
=======
                    return overwrite.is_role()

                def is_member(overwrite: discord.abc._Overwrites) -> bool:  # type: ignore
                    return overwrite.is_member()
>>>>>>> 4590932f

                # Denies are applied BEFORE allows, always
                # Handle denies
                for overwrite in remaining_overwrites:
                    if is_role(overwrite) and overwrite.id in role_lookup:
                        self.apply_overwrites(
                            permissions, allow=0, deny=overwrite.deny, name=role_lookup[overwrite.id].name
                        )

                # Handle allows
                for overwrite in remaining_overwrites:
                    if is_role(overwrite) and overwrite.id in role_lookup:
                        self.apply_overwrites(
                            permissions, allow=overwrite.allow, deny=0, name=role_lookup[overwrite.id].name
                        )

                if member_ids:
                    # Handle member-specific overwrites
                    for overwrite in remaining_overwrites:
                        if is_member(overwrite) and overwrite.id in member_ids:
                            self.apply_overwrites(
                                permissions,
                                allow=overwrite.allow,
                                deny=overwrite.deny,
                                name=f"{member_ids[overwrite.id].mention}",
                            )
                            break

        # Construct embed
        description = f"This is the permissions calculation for the following targets in {channel.mention}:\n"
        description += "\n".join(f"- {target.mention}" for target in targets)

        description += (
            "\nPlease note the reasons shown are the **most fundamental** reason why a permission is as it is. "
            "There may be other reasons that persist these permissions even if you change the things displayed."
        )

        embed = discord.Embed(color=0x00FF00, description=description)

        allows: typing.List[str] = []
        denies: typing.List[str] = []

        for key, value in permissions.items():
            if value[0]:
                allows.append(f"\N{WHITE HEAVY CHECK MARK} {key} (because {value[1]})")
            else:
                denies.append(f"\N{CROSS MARK} {key} (because {value[1]})")

        for chunk in self.chunks(sorted(allows) + sorted(denies), 8):
            embed.add_field(name="...", value="\n".join(chunk), inline=False)

        await ctx.send(embed=embed)<|MERGE_RESOLUTION|>--- conflicted
+++ resolved
@@ -142,21 +142,10 @@
                 role_lookup = {r.id: r for r in roles}
 
                 def is_role(overwrite: discord.abc._Overwrites) -> bool:  # type: ignore
-<<<<<<< HEAD
-                    if discord.version_info >= (2, 0, 0):
-                        return overwrite.is_role()
-                    return overwrite.type == "role"  # type: ignore
-
-                def is_member(overwrite: discord.abc._Overwrites) -> bool:  # type: ignore
-                    if discord.version_info >= (2, 0, 0):
-                        return overwrite.is_member()
-                    return overwrite.type == "member"  # type: ignore
-=======
                     return overwrite.is_role()
 
                 def is_member(overwrite: discord.abc._Overwrites) -> bool:  # type: ignore
                     return overwrite.is_member()
->>>>>>> 4590932f
 
                 # Denies are applied BEFORE allows, always
                 # Handle denies
